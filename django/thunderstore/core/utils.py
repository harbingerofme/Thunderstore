--- conflicted
+++ resolved
@@ -1,14 +1,9 @@
-<<<<<<< HEAD
 import os
-
-from django.conf import settings
-=======
 from typing import Callable, Optional
 
 from django.conf import settings
 from django.core.exceptions import ValidationError
 from django.http import HttpRequest
->>>>>>> e6803455
 from sentry_sdk import capture_exception as capture_sentry_exception
 
 
@@ -63,7 +58,6 @@
         return context
 
 
-<<<<<<< HEAD
 def capture_exception(exception: Exception) -> None:
     """Raises exception when running tests or NO_SILENT_FAIL."""
     testing = "PYTEST_CURRENT_TEST" in os.environ
@@ -71,17 +65,14 @@
         raise exception
     else:
         capture_sentry_exception(exception)
-=======
+
+
 def check_validity(fn: Callable[[], None]) -> bool:
     try:
         fn()
         return True
     except ValidationError:
         return False
-
-
-def capture_exception(*args, **kwargs):
-    capture_sentry_exception(*args, **kwargs)
 
 
 def make_full_url(request: Optional[HttpRequest], path: str):
@@ -91,5 +82,4 @@
         url = request.build_absolute_uri(url)
     if settings.PROTOCOL == "https://" and url.startswith("http://"):
         url = f"https://{url[7:]}"
-    return url
->>>>>>> e6803455
+    return url